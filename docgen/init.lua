local docgen = {}

-- Create the directory if it does not exist
docgen.output_dir = "wiki"
pcall(vim.fn.mkdir, docgen.output_dir)

local scan = require("plenary.scandir")

require("neorg").setup({
    load = {
        ["core.defaults"] = {},
        ["core.gtd.base"] = {},
        ["core.integrations.treesitter"] = {},
    },
})

-- Start neorg
neorg.org_file_entered(false)

-- Extract treesitter utility functions provided by Neorg and nvim-treesitter.ts_utils
local ts = neorg.modules.get_module("core.integrations.treesitter")
local ts_utils = ts.get_ts_utils()

-- Store all parsed modules in this variable
local modules = {}

--- Get the list of every module.lua file in neorg
--- @return table
docgen.find_modules = function()
    local path = vim.fn.getcwd()
    local neorg_modules = "lua/neorg/modules"

    return scan.scan_dir(path .. "/" .. neorg_modules, { search_pattern = "module.lua$" })
end

--- Get bufnr from a filepath
--- @param path string
--- @return number
docgen.get_buf_from_file = function(path)
    local uri = vim.uri_from_fname(path)
    local buf = vim.uri_to_bufnr(uri)

    return buf
end

--- Get the first comment (at line 0) from a module and get it's content
--- @param path string
--- @return number, table #Returns the buffer and the table of comment
docgen.get_module_top_comment = function(path)
    local buf = docgen.get_buf_from_file(path)
    local node = ts.get_first_node_recursive("comment", { buf = buf, ft = "lua" })

    if not node then
        return
    end

    -- Verify if it's the first line
    local start_row = ts_utils.get_node_range(node)
    if start_row ~= 0 then
        return
    end

    local comment = ts_utils.get_node_text(node, buf)

    -- Stops execution if it's not a multiline comment
    if not comment[1] == "--[[" or not comment[#comment] == "--]]" then
        return
    end

    -- Removes first and last braces
    table.remove(comment, 1)
    table.remove(comment, #comment)

    return buf, comment
end

--- Parses the query from a buffer
--- @param buf number
--- @param query string
--- @return table
docgen.get_module_queries = function(buf, query)
    vim.api.nvim_set_current_buf(buf)

    return vim.treesitter.parse_query("lua", query)
end

--- Get module.config.public TS node from buffer
--- @param buf number
docgen.get_module_configs = function(buf)
    local nodes = ts.get_all_nodes("variable_declaration", { ft = "lua", buf = buf })
    for _, node in pairs(nodes) do
        local _node = ts.get_first_node_recursive("variable_declarator", { ft = "lua", buf = buf, parent = node })
        local text = ts_utils.get_node_text(_node, buf)[1]
        if text == "module.config.public" then
            _node = ts.get_first_node_recursive("table", { ft = "lua", buf = buf, parent = node })
            return _node
        end
    end
end

--- The actual code that generates a md file from a template
--- @param buf number
--- @param path string
--- @param comment table
docgen.generate_md_file = function(buf, path, comment, main_page)
    local module = {}
    if not main_page then
        module = dofile(path)
        neorg.modules.load_module(module.name)
        module = neorg.modules.loaded_modules[module.name].real()

        for _, import in ipairs(module.setup().imports or {}) do
            local import_path = vim.fn.fnamemodify(path, ":p:h") .. "/" .. import .. ".lua"
            local imported_extension = dofile(import_path).real()
            imported_extension.path = import_path
            imported_extension.is_extension = true
            modules[imported_extension.name] = imported_extension
        end

        module.show_module = module.show_module or true
        modules[module.name] = module
    end

    local structure
    if main_page == "Home" then
        structure = {
            '<div align="center">',
            "",
            "# Welcome to the Neorg wiki!",
            "Want to know how to properly use Neorg? Your answers are contained here.",
            "",
            "</div>",
            "",
            "# Using Neorg",
            "",
            "At first configuring Neorg might be rather scary. I have to define what modules I want to use in the `require('neorg').setup()` function?",
            "I don't even know what the default available values are!",
            "Don't worry, an installation guide is present [here](https://github.com/nvim-neorg/neorg/wiki/Installation), so go ahead and read it!",
            "",
            "# Contributing to Neorg",
            "",
            "Neorg is a very big and powerful tool behind the scenes - way bigger than it may initially seem.",
            "Modules are its core foundation, and building modules is like building lego bricks to form a massive structure!",
            "There's a whole tutorial dedicated to making modules [right here](https://github.com/nvim-neorg/neorg/wiki/Creating-Modules).",
            "There everything you need will be explained - think of it as a walkthrough.",
            "",
            "# Default Modules",
            "",
            function()
                local core_defaults = modules["core.defaults"]
                local link = "[`core.defaults`](https://github.com/nvim-neorg/neorg/wiki/"
                    .. core_defaults.filename
                    .. ")"
                return {
                    "Neorg come with some default modules that will be automatically loaded if you require "
                        .. link
                        .. " module:",
                }
            end,
            "",
            function()
                local core_defaults = modules["core.defaults"]

                if not core_defaults then
                    return
                end

                local res = {}
                for _module, _config in pairs(modules) do
                    if vim.tbl_contains(core_defaults.config.public.enable, _config.name) and _config.show_module then
                        local insert
                        if _config.filename then
                            insert = "- [`"
                                .. _config.name
                                .. "`](https://github.com/nvim-neorg/neorg/wiki/"
                                .. _config.filename
                                .. ")"
                        else
                            insert = "- `" .. _module .. "`"
                        end
                        if _config.summary then
                            insert = insert .. " - " .. _config.summary
                        else
                            insert = insert .. " - undocumented module"
                        end

                        table.insert(res, insert)
                    end
                end
                return res
            end,
            "",
            "# Complementary Modules",
            "",
            "Neorg comes with its own builtin modules to make development easier. Below is a list of all modules that are not required by default:",
            "",
            function()
                local res = {}
                local core_defaults = modules["core.defaults"]

                if not core_defaults then
                    return
                end

                for _module, _config in pairs(modules) do
                    if
                        not _config.is_extension
                        and not vim.tbl_contains(core_defaults.config.public.enable, _config.name)
                        and _config.show_module
                    then
                        local insert
                        if _config.filename then
                            insert = "- [`"
                                .. _config.name
                                .. "`](https://github.com/nvim-neorg/neorg/wiki/"
                                .. _config.filename
                                .. ")"
                        else
                            insert = "- `" .. _module .. "`"
                        end
                        if _config.summary then
                            insert = insert .. " - " .. _config.summary
                        else
                            insert = insert .. " - undocumented module"
                        end

                        table.insert(res, insert)
                    end
                end
                return res
            end,
            "",
            "# Developer modules",
            "",
            "These are modules that are only meant for developers. They are generally required in other modules:",
            "",
            function()
                local res = {}
                local core_defaults = modules["core.defaults"]

                if not core_defaults then
                    return
                end

                for _module, _config in pairs(modules) do
                    if
                        not _config.is_extension
                        and not vim.tbl_contains(core_defaults.config.public.enable, _config.name)
                        and not _config.show_module
                    then
                        local insert
                        if _config.filename then
                            insert = "- [`"
                                .. _config.name
                                .. "`](https://github.com/nvim-neorg/neorg/wiki/"
                                .. _config.filename
                                .. ")"
                        else
                            insert = "- `" .. _module .. "`"
                        end
                        if _config.summary then
                            insert = insert .. " - " .. _config.summary
                        else
                            insert = insert .. " - undocumented module"
                        end

                        table.insert(res, insert)
                    end
                end
                return res
            end,
        }
    elseif main_page == "_Sidebar" then
        structure = {
            "<div align='center'>",
            "",
            "# :star2: Neorg",
            "</div>",
            "",
            "### Setting Up",
            "- [Installation Guide](https://github.com/nvim-neorg/neorg/wiki/Installation)",
            "- [How do I configure modules?](https://github.com/nvim-neorg/neorg/wiki/Configuring-Modules)",
            "- [User Keybinds](https://github.com/nvim-neorg/neorg/wiki/User-Keybinds)",
            "- [User Callbacks](https://github.com/nvim-neorg/neorg/wiki/User-Callbacks)",
            "- [Modifying Neorg Highlights](https://github.com/nvim-neorg/neorg/wiki/Custom-Highlights)",
            "- [Customizing Icons](https://github.com/nvim-neorg/neorg/wiki/Concealing)",
            "### Usage",
            "- [Managing Workspaces](https://github.com/nvim-neorg/neorg/wiki/Workspace-Management)",
            "### For the programmer",
            "- [Writing my own module](https://github.com/nvim-neorg/neorg/wiki/Creating-Modules)",
            "- [Hotswapping modules](https://github.com/nvim-neorg/neorg/wiki/Hotswapping-Modules)",
            "- [Difference between module.public and module.config.public](https://github.com/nvim-neorg/neorg/wiki/Public-vs-Public-Config)",
            "- [Metamodules](https://github.com/nvim-neorg/neorg/wiki/Metamodules)",
            "",
            "<details>",
            "<summary>Inbuilt modules:</summary>",
            "",
            function()
                local res = {}
<<<<<<< HEAD
                names = {}
=======
                local names = {}
>>>>>>> 8f5a94d3
                for n, config in pairs(modules) do
                    if config.is_extension ~= true then
                        table.insert(names, n)
                    end
                end
                table.sort(names)
                for _, name in ipairs(names) do
                    local _config = modules[name]
                    if _config.show_module then
                        local insert = ""
                        if _config.filename then
                            insert = insert
                                .. "- [`"
                                .. _config.name
                                .. "`](https://github.com/nvim-neorg/neorg/wiki/"
                                .. _config.filename
                                .. ")"
                        else
                            insert = insert .. "- `" .. name .. "`"
                        end

                        table.insert(res, insert)
                    end
                end
                return res
            end,
            "</details>",
        }
    else
        structure = {
            function()
                return { module.title and "# " .. module.title or ("# The `" .. module.name .. "` Module") }
            end,
            "",
            "## Summary",
            function()
                return { (module.summary or "*no summary provided*") }
            end,
            "",
            "## Overview",
            "<comment>",
            "",
            "## Usage",
            "### How to Apply",
            function()
                local core_defaults = modules["core.defaults"]

                if not core_defaults then
                    return
                end

                if
                    not vim.tbl_isempty(vim.tbl_filter(function(elem)
                        return elem == module.name
                    end, core_defaults.config.public.enable or {}))
                then
                    return {
                        "- This module is already present in the [`core.defaults`](https://github.com/nvim-neorg/neorg/wiki/"
                            .. core_defaults.filename
                            .. ") metamodule.",
                        "  You can load the module with:",
                        "  ```lua",
                        '  ["core.defaults"] = {},',
                        "  ```",
                        "  In your Neorg setup.",
                    }
                end
            end,
            "- To manually load the module, place this code in your Neorg setup:",
            "  ```lua",
            '  ["' .. module.name .. '"] = {',
            "     config = { -- Note that this table is optional and doesn't need to be provided",
            "         -- Configuration here",
            "     }",
            "  }",
            "  ```",
            "  Consult the [configuration](#Configuration) section to see how you can configure `"
                .. module.name
                .. "` to your liking.",
            "",
            "### Configuration",
            function()
                local results = {}
                local configs = docgen.get_module_configs(buf)

                if not configs then
                    table.insert(results, "No configuration provided")
                else
                    local inserted = {}
                    local current_key = {}
                    for child, _ in configs:iter_children() do
                        if child:type() == "comment" then
                            local insert = ts_utils.get_node_text(child, buf)
                            current_key = current_key and vim.list_extend(current_key, insert)
                        elseif child:type() == "field" and not vim.tbl_isempty(current_key) then
                            local name = ts_utils.get_node_text(child:named_child(0), buf)[1]
                            local value = ts_utils.get_node_text(child:named_child(1), buf)

                            if child:named_child(1):type() == "table" then
                                local count
                                -- Remove whitespaces
                                value[#value], count = string.gsub(value[#value], "%s*", "")
                                for i, _value in pairs(value) do
                                    local pattern = string.rep("%s", count)
                                    value[i] = string.gsub(_value, pattern, "")
                                end
                            end

                            table.insert(inserted, { comment = current_key, value = value, name = name })
                            current_key = {}
                        else
                            current_key = {}
                        end
                    end

                    if vim.tbl_isempty(inserted) then
                        table.insert(results, "No public configuration")
                    end
                    for _, insert in pairs(inserted) do
                        table.insert(results, "- `" .. insert.name .. "`")
                        table.insert(results, "")
                        for _, _value in pairs(insert.comment) do
                            table.insert(results, string.sub(_value, 4))
                            table.insert(results, "")
                        end
                        table.insert(results, "```lua")
                        for _, _value in pairs(insert.value) do
                            table.insert(results, _value)
                        end
                        table.insert(results, "```")
                    end
                end

                return results
            end,
            "## Developer Usage",
            "### Public API",
            "This segment will detail all of the functions `"
                .. module.name
                .. "` exposes. All of these functions reside in the `public` table.",
            "",
            function()
                local api = neorg.modules.get_module(module.name)

                -- sort api in order to not shuffle each time we want to commit
                table.sort(api)

                local results = {}

                if not vim.tbl_isempty(api) then
                    for function_name, item in pairs(api) do
                        if type(item) == "function" then
                            table.insert(results, "- `" .. function_name .. "`")
                        end
                    end
                    if #results == 0 then
                        table.insert(results, "No public functions exposed.")
                    end

                    table.insert(results, "")
                end

                return results
            end,
            "### Examples",
            {
                query = [[
                (variable_declaration
                    (variable_declarator
                        (field_expression) @_field
                        (#eq? @_field "module.examples")
                    )
                ) @declaration
            ]],

                callback = function(main_query)
                    if vim.tbl_isempty(module.examples) then
                        return { "None Provided" }
                    end

                    local tree = vim.treesitter.get_parser(buf, "lua"):parse()[1]
                    local result = {}
                    local index = 0

                    for _, variable_declaration in main_query:iter_captures(tree:root(), buf) do
                        if variable_declaration:type() == "variable_declaration" then
                            local query = vim.treesitter.parse_query(
                                "lua",
                                [[
                            (table
                                (field
                                    [
                                        (identifier)
                                        (string)
                                    ] @identifier
                                    (function_definition
                                        (parameters)
                                    )
                                )
                            )
                        ]]
                            )

                            for id, node in query:iter_captures(variable_declaration, buf) do
                                local capture = query.captures[id]

                                if capture == "identifier" then
                                    index = index + 1
                                    local identifier_text = ts.get_node_text(node)
                                    identifier_text = identifier_text:gsub("[\"'](.+)[\"']", "%1") or identifier_text

                                    result[index] = {
                                        "#### " .. identifier_text,
                                        "```lua",
                                    }

                                    local start_node = node:next_named_sibling()

                                    if not start_node then
                                        table.insert(result[index], "-- empty code block")
                                    end

                                    local text = ts_utils.get_node_text(start_node)

                                    -- Remove the function() and "end" keywords
                                    table.remove(text, 1)
                                    table.remove(text)

                                    local start = vim.api.nvim_strwidth(text[1]:match("^%s*")) + 1

                                    for i = 1, #text do
                                        text[i] = text[i]:sub(start)
                                    end

                                    vim.list_extend(result[index], text)

                                    table.insert(result[index], "```")
                                    table.insert(result[index], "")
                                end
                            end
                        end
                    end

                    return vim.tbl_flatten(result)
                end,
            },
            "",
            "## Extra Info",
            "### Version",
            "This module supports at least version **" .. module.public.version .. "**.",
            "The current Neorg version is **" .. neorg.configuration.version .. "**.",
            "",
            "### Imports",
            function()
                local imports = module.setup().imports

                if not imports or vim.tbl_isempty(imports) then
                    return { "This module does not import any other files." }
                end

                local ret = {}

                for _, import in ipairs(imports) do
                    local import_module = modules[module.name .. "." .. import]

                    if not import_module then
                        return
                    end

                    local trimmed = import_module.path:sub(import_module.path:find("/lua/") + 1, -1)

                    table.insert(
                        ret,
                        "- [`"
                            .. module.name
                            .. "."
                            .. import
                            .. "`](https://github.com/nvim-neorg/neorg/tree/unstable/"
                            .. trimmed
                            .. ")"
                    )
                end

                return ret
            end,
            "",
            "### Requires",
            function()
                local required = module.setup().requires

                if not required or vim.tbl_isempty(required) or not modules[required[1]] then
                    return { "This module does not require any other modules to operate." }
                end

                local ret = {}

                for _, name in ipairs(required) do
                    if modules[name] and modules[name].filename then
                        modules[name].required_by = modules[name].required_by or {}
                        table.insert(modules[name].required_by, module.name)

                        ret[#ret + 1] = "- [`"
                            .. name
                            .. "`](https://github.com/nvim-neorg/neorg/wiki/"
                            .. modules[name].filename
                            .. ") - "
                            .. (modules[name].summary or "no description")
                    else
                        ret[#ret + 1] = "- `" .. name .. "` - undocumented module"
                    end
                end

                return ret
            end,
            "",
            "### Required by",
            function()
                if not module.required_by or vim.tbl_isempty(module.required_by) then
                    return { "This module isn't required by any other module." }
                end

                local ret = {}

                for _, name in ipairs(module.required_by) do
                    if modules[name] and modules[name].filename then
                        ret[#ret + 1] = "- [`"
                            .. name
                            .. "`](https://github.com/nvim-neorg/neorg/wiki/"
                            .. modules[name].filename
                            .. ") - "
                            .. (modules[name].summary or "no description")
                    else
                        ret[#ret + 1] = "- `" .. name .. "` - undocumented module"
                    end
                end

                return ret
            end,
        }
    end

    if (not comment or #comment == 0) and not main_page then
        return
    end

    local oldkey
    local arguments = {}

    if not main_page then
        for i, line in ipairs(comment) do
            if line:match("^%s*---$") then
                comment = vim.list_slice(comment, i + 1)
                break
            end

            local key, value = line:match("^%s*([%w%s]+)%:%s+(.+)$")

            if key and value then
                key = key:lower():gsub("%s", "_")
                arguments[key] = value
                oldkey = key
            elseif not line:match("^%s*$") and oldkey then
                arguments[oldkey] = arguments[oldkey] .. " " .. vim.trim(line)
            end
        end
    end

    if not arguments.file and not main_page then
        return
    end

    -- Perform linting on both the summary and title
    local function lint(input)
        if not input then
            return
        end

        local error_prefix = "Error in " .. module.name .. ": '" .. input .. "' "
        assert(input:sub(-1, -1) == ".", error_prefix .. "didn't have a full stop at the end of the sentence.")
        assert(
            not input:find("neorg"),
            error_prefix .. "had a lowercase 'neorg' word. Type 'Neorg' with an uppercase N"
        )

        return input
    end

    -- Populate the module with some extra info
    module.filename = arguments.file or main_page
    module.summary = lint(arguments.summary)
    module.title = arguments.title
    -- Do not show the module on sidebar and Home page
    module.show_module = arguments.show ~= "false."

    -- Construct the desired filename
    local output_filename = module.filename .. ".md"

    local output = {}

    -- Generate structure
    for _, item in ipairs(structure) do
        if type(item) == "string" then
            if item == "<comment>" then
                vim.list_extend(output, comment)
            else
                table.insert(output, item)
            end
        elseif type(item) == "table" then
            local query = docgen.get_module_queries(buf, item.query)

            if query then
                local ret = item.callback(query)

                for _, str in ipairs(ret) do
                    table.insert(output, str)
                end
            end
        elseif type(item) == "function" then
            vim.list_extend(output, item() or {})
        end
    end

    local output_buffer = vim.api.nvim_create_buf(false, false)
    local output_path = vim.fn.getcwd() .. "/" .. docgen.output_dir .. "/" .. output_filename
    vim.api.nvim_buf_set_name(output_buffer, output_path)
    vim.api.nvim_buf_set_lines(output_buffer, 0, -1, false, output)
    vim.api.nvim_buf_call(output_buffer, function()
        vim.cmd("write!")
    end)
    vim.api.nvim_buf_delete(output_buffer, { force = true })
end

local files = docgen.find_modules()

for _ = 1, 2 do
    for _, file in ipairs(files) do
        local buf, comment = docgen.get_module_top_comment(file)

        if comment then
            docgen.generate_md_file(buf, file, comment)
        end
    end
end

docgen.generate_md_file(nil, nil, nil, "Home")
docgen.generate_md_file(nil, nil, nil, "_Sidebar")

return docgen<|MERGE_RESOLUTION|>--- conflicted
+++ resolved
@@ -297,11 +297,7 @@
             "",
             function()
                 local res = {}
-<<<<<<< HEAD
                 names = {}
-=======
-                local names = {}
->>>>>>> 8f5a94d3
                 for n, config in pairs(modules) do
                     if config.is_extension ~= true then
                         table.insert(names, n)
