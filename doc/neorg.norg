@document.meta
title: Neorg help-page
description: the Neorg vim help-page
author: The Neorg Community
categories: docs
created: 2021-09-05
version: 0.1
@end

.toc

* The `.norg` file-format
  If you find the {https://github.com/nvim-neorg/norg-specs/blob/main/1.0-specification.norg}[spec]
  too long and want to jump-start your Neorg skills, you've come to the right place!

** Basic Markup
   Here is how you can do very basic markup. First you see it raw, then rendered:
   - \*bold\*: *bold*
   - \/italic\/: /italic/
   - \_underline\_: _underline_
   - \-strikethrough\-: -strikethrough-
   - \!spoiler\!: !spoiler!
   - \`inline code\`: `inline code`
   - \^superscript\^: ^superscript^  (when nested into `subscript`, will highlight as an error)
   - \,subscript\,: ,subscript,  (when nested into `superscript`, will highlight as an error)
   - \$inline math\$: $f(x) = y$ (see also {# Math})
   - \&variable\&: &variable& (see also {# Variables})
   - \%inline comment\%: %inline comment%

   This also immediately shows you how to escape a special character using the backslash, \\.

** Things which you can nest
   Neorg generally does *NOT* care about indentation! 🎉
   Thus, nesting is done via repeating modifiers like you are used to from Markdown headings.
   Note, that this allows you to start at an arbitrary nesting level if you so desire!

*** Unordered lists
    |example
    - Unordered list level 1
    -- Unordered list level 2
    |end
    - Unordered list level 1
    -- Unordered list level 2
    --- Unordered list level 3
    ---- Unordered list level 4
    ----- Unordered list level 5
    ------ Unordered list level 6

*** Ordered lists
    |example
    ~ Ordered list level 1
    ~~ Ordered list level 2
    |end

    ~ Ordered list level 1
    ~~ Ordered list level 2
    ~~~ Ordered list level 3
    ~~~~ Ordered list level 4
    ~~~~~ Ordered list level 5
    ~~~~~~ Ordered list level 6

*** Tasks
    |example
    - ( ) Undone -> not done yet
    - (x) Done -> done with that
    - (?) Needs further input

    - (!) Urgent -> high priority task
    - (+) Recurring task with children

    - (-) Pending -> currently in progress
    - (=) Task put on hold
    - (_) Task cancelled (put down)
    |end
    - ( ) Undone
    - (x) Done
    - (?) Needs further input

    - (!) Urgent
    - (+) Recurring task

    - (-) Pending
    - (=) Task put on hold
    - (_) Task cancelled

    You can also nest tasks:
    -- ( ) Nested task level 2
    --- ( ) Nested task level 3
    ---- ( ) Nested task level 4
    ----- ( ) Nested task level 5
    ------ ( ) Nested task level 6

    |example
    - ( ) Undone Task, Nested level 1
    -- (-) Pending Task, Nested level 2
    --- (x) Done Task, Nested level 3
    |end

*** Quotes
    |example
    > 1. level quote
    >> 2. level quote
    |end
    > 1. level quote
    >> 2. level quote
    >>> 3. level quote
    >>>> 4. level quote
    >>>>> 5. level quote
    >>>>>> 6. level quote

*** Headings
    You already saw headings up to the third out of six levels. I assume by now you know how they
    work. But now...

**** ... prepare to have your mind blown!
     Because here is something very special and unique to Neorg:

***** Indentation reversion
      As you would expect, this paragraph belongs to the fifth level heading.

****** Final heading level
       And this paragraph belongs to the sixth level. But by using the following modifier:
       |example
       --
       |end
       --

      We can move this text to the fifth level again! 🤯
      --

     So using 2 or more `-` signs not followed by anything, you move *one* level backwards in the
     indentation.
     --
    |example
    **** 4. level heading
    ***** 5. level heading
    --
    back to level 4
    ==
    back to root level
    |end

 ** Links
    For more info on links check the
    {https://github.com/nvim-neorg/norg-specs/blob/main/1.0-specification.norg#L1327}[spec].

<<<<<<< HEAD
  *** Link Targets
      The following things can be used as link /targets/:
      - `* Heading1` (+ nesting levels)
      - `| Marker`
      - `> Quote` (+ nesting levels)
      - `^ Footnote`
      - `$ Definition`
      - `# magic` (any of the above)
      - `:path:# magic` (target in another norg file at a given path)
      - `:path:` (another norg file at a given path without specific target)
      - `@path` (a non-norg file at a given path)
      - `https://github.com`
      - `file:///some/path` (any file, opened via `(xdg-)open`)

      Any of the paths used in `:path:` or `@path` can be formatted in either of the following ways:
      - `:path/to/norg/file:` relative to the file which contains this link
      - `:/path/from/root:` absolute w.r.t. the entire filesystem
      - `:~/path/from/user/home:` relative to the user's home directory (e.g. `/home/user` on Linux machines)
      - `:../path/to/norg/file:` these paths also understand `../`
      - `:$/path/from/current/workspace:` relative to current workspace root
      - `:$gtd/path/in/gtd/workspace:` relative to `gtd`-workspace root

      (All of the above can also use `@...` instead of `:...:` when linking to non-norg files.)

    There are multiple ways of using links.
  *** Pure link location
      @code norg
      An inline link to {| my marker}.
      @end
      An inline link to {| my marker}.

      The text used for this link can be inferred from the /target/.
      If it is not a norg-target, this falls back to the URL or filename, etc.

  *** Custom link text
      @code norg
      An inline link {| my marker}[with custom text].
      @end
      An inline link {| my marker}[with custom text].

      This links to the same marker but uses a custom link text.

  *** Anchors
      @code norg
      A link to [our website].
      
      [our website]{https://github.com/nvim-neorg/neorg}
      @end
      A link to [our website].

      [our website]{https://github.com/nvim-neorg/neorg}

      The standalone link /text/ is called an *anchor declaration*.
      It requires an *anchor definition* (last line in the code block) which defines where an anchored link points to.
      This is very useful when you find yourself refering to the same target often.

  *** Link Lists
=======
    You can also place horizontal lines using two or more underscores like so:
    |example
    __
    |end

    This will never affect the indentation level of the following text, but it will immediately
    terminate the paragraph which is why this is a new paragraph despite the absence of two (or more)
    consective new lines.

** Links
   For more info on links check the
   {https://github.com/nvim-neorg/neorg/blob/main/docs/NFF-0.1-spec.md#links}[spec].

*** Link Targets
    The following things can be used as link /targets/:
    - `* Heading1` (+ nesting levels)
    - `^ Footnote`
    - `$ Definition`
    - `# magic` (any of the above)
    - `:path:# magic` (target in another norg file at a given path)
    - `:path:` (another norg file at a given path without specific target)
    - `/ path` (a non-norg file at a given path)
    - `https://github.com` (a URL)
    - `file:///some/path` (any file, opened via `(xdg-)open`)

    Any of the paths used in `:path:` or `/ path` can be formatted in either of the following ways:
    - `:path/to/norg/file:` relative to the file which contains this link
    - `:/path/from/root:` absolute w.r.t. the entire filesystem
    - `:~/path/from/user/home:` relative to the user's home directory (e.g. `/home/user` on Linux machines)
    - `:../path/to/norg/file:` these paths also understand `../`
    - `:$/path/from/current/workspace:` relative to current workspace root
    - `:$gtd/path/in/gtd/workspace:` relative to the root of the workspace called `gtd`.

** There are multiple ways of using links:
*** Pure link location
    |example
    An inline link to {* my heading}.
    |end
    An inline link to {* my heading}.

    The text used for this link can be inferred from the /target/.
    If it is not a norg-target, this falls back to the URL or filename, etc.

*** Custom link text
    |example
    An inline link to {* my heading}[with custom text].
    |end
    An inline link {* my heading}[with custom text].

    This links to the same marker but uses a custom link text.

*** Anchors
    |example
    A link to [our website].

    Be sure to check out [our website]{https://github.com/nvim-neorg/neorg}!
    |end
    A link to [our website].

    Be sure to check out [our website]{https://github.com/nvim-neorg/neorg}!

    The standalone link /text/ is called an *anchor declaration*.
    It requires an *anchor definition* (last line in the code block) which defines where an anchored link points to.
    This is very useful when you find yourself refering to the same target often.

*** Examples:
    {* Heading 1}
    {** Heading 2}
    {*** Heading 3}
    {**** Heading 4}
    {***** Heading 5}
    {****** Heading 6}
    {******* Heading level above 6}
    {# Generic}
    {$ Definition}
    {^ Footnote}
    {:norg_file:}
    {:norg_file:* Heading 1}
    {:norg_file:** Heading 2}
    {:norg_file:*** Heading 3}
    {:norg_file:**** Heading 4}
    {:norg_file:***** Heading 5}
    {:norg_file:****** Heading 6}
    {:norg_file:******* Heading level above 6}
    {:norg_file:# Generic}
    {:norg_file:* Marker}
    {:norg_file:$ Definition}
    {:norg_file:^ Footnote}
    {https://github.com/}
    {file:///dev/null}
    {/ external_file.txt}
    Note that the following links are malformed:
    {:norg_file:/ external_file.txt}
    {:norg_file:https://github.com/}

** Definitions
   There are two kinds of definitions:

*** Single-paragraph definitions
    |example
    $ Term
      The definition of the object in a single paragraph.
    |end
    $ Term
    The definition of the object in a single paragraph.

    This is not considered part of the definition.

*** Multi-paragraph definitions
    |example
    $$ Object to be defined
    |end
    $$ Object to be defined
    Here, I can place any number of paragraphs or other format objects.

    Even a code example:
    @code lua
    print("Hello world!")
    @end
    $$

    |example
    $$
    |end
    This is no longer part of the definition because the `$$` on the previous line marked its end.

** Footnotes
   There are also two kinds of footnotes:

*** Single-paragraph footnotes
    |example
    ^ This is the title of my footnote. I can use this as a link target.
    |end
    ^ This is the title of my footnote. I can use this as a link target.
    This is the actual footnote content.

    This is no longer part of the {^ This is the title of my footnote. I can use this as a link
    target}[footnote].

*** Multi-paragraph footnotes
    |example
    ^^ This is a multi-paragraph footnote.
    |end
    ^^ This is a multi-paragraph footnote.
    Here go the actual contents...

    ... which I can even continue down here.
    ^^

    |example
    ^^
    |end
    Now, the footnote has ended.

** Data Tags
   Neorg supports a number of tags. The general format is:
   |example
   @data possible parameters
   contents
   @end
   |end

*** Carryover
    There is also an infectious carryover variant which allows shorter syntax. Its format is:
    `#data possible parameters`, which will apply the `data` tag *only* to the following
    paragraph or element.

*** Comments
    #comment
    This is a comment.
    This is also still a comment because the paragraph has not ended, yet.

    The double line break ended the paragraph so this is no longer part of the comment.

    Note, that you can also add in-line comments using the `#`-attached modifier. #E.g. like this#

*** Name
    #name quotes
    > This is a quote.
    > We can talk about anything we like

    This quote now has a /name/!

*** List ordering
    You can affect ordered lists and specify their /start/, /step/ and /spacing/ values (all of
    them default to 1).

    #ordered 2 2 2
    ~ First entry
    ~ Second entry

    This will render as:
   |example
    2. First entry

    4. Second entry
    |end

*** Tables
    @table
    Column 1 | Column 2
    -
    This is in a new row | which got separated by a horizontal line
    And check this out: I can span the columns!
    @end
>>>>>>> a276b38c

    Tables will become OP in the future!

*** Code Blocks
    |example
    console.log("But I want syntax highlighting...")
    |end

|example
    console.log("Thank you!")
    |end

*** Media
    You can embed images directly in base64 format like so:
    @image png svg jpeg jfif exif
    <base64-encoded image data>
    @end
    Obviously you need to pick one of the available formats.

    You can embed external image or video files like so:
    @embed image
    https://github.com/vhyrro/neorg/blob/main/res/neorg.svg
    @end

*** Math
    There are two ways of typesetting mathematics:
    ~ Inline mathematics using the `$` attached modifier like so: $f(x) = y$.
    ~ Multiline mathematics using the `math` ranged tag which supports any LaTeX-typeset math.
    @math
    f(x) = y
    @end
    A `numbered` carryover tag in a similar vain to the `ordered` one for lists is planned to add
    easy equation numbering support.

** Advanced markup
   There are some more advanced markup features:

*** The Link modifier
    If you want to mark-up text which is not surrounded by punctuation or whitespace, you need to
    use the *link* modifier, `:`, like so:

    W:*h*:y w:/oul/:d a:_nyon_:e w:-an-:t to do t:`hi`:s?

*** Nested markup
    You can nest multiple markup groups to combine their effect. Some examples:
    - *Text can be bold _and underlined_!*
    - You can create ,/italic subscripts/,.
    - If you want to shout in the internet, use */_DOUBLY EMPHASIZED AND UNDERLINED CAPS_/*

    Note: You can:*not* combine sub- and superscripts like so:
   |example
    ^,This should be super- and subscript.,^ Why though?
   |end
    You will notice that this get's highlighted as an error:
    ^,This should be super- and subscript.,^

*** Object continuation
    The `~` trailing modifier causes the line break to be ignored. This allows you to do things
    like this:

**** This is a super duper long heading which I am so proud of and I absolutely cannot shorten~
          to fit onto a single line

*** Variables
    You can define variables which you can access later in your document like so:
    @code norg
    = <variable name> <values>
    @end
    For a reason explained in the next section, variable names *must* be lowercase!
    You can refer to this variable later in your document using the `=` attached modifier like so:
    @code norg
    Insert my =variable=.
    @end

*** Insertions
    These are dynamically expanded objects which you can add to your document.
    The simplest example of an insertion is the /table of contents/ which looks like
    @code norg
    = ToC Table of Contents
    @end
    This shows the basic syntax `= <capitalized insertion name> <arguments>` and it also explains
    why {# Variables} have to be lowercased.

    #comment
    vim:tw=100:ft=norg:norl:<|MERGE_RESOLUTION|>--- conflicted
+++ resolved
@@ -144,65 +144,6 @@
     For more info on links check the
     {https://github.com/nvim-neorg/norg-specs/blob/main/1.0-specification.norg#L1327}[spec].
 
-<<<<<<< HEAD
-  *** Link Targets
-      The following things can be used as link /targets/:
-      - `* Heading1` (+ nesting levels)
-      - `| Marker`
-      - `> Quote` (+ nesting levels)
-      - `^ Footnote`
-      - `$ Definition`
-      - `# magic` (any of the above)
-      - `:path:# magic` (target in another norg file at a given path)
-      - `:path:` (another norg file at a given path without specific target)
-      - `@path` (a non-norg file at a given path)
-      - `https://github.com`
-      - `file:///some/path` (any file, opened via `(xdg-)open`)
-
-      Any of the paths used in `:path:` or `@path` can be formatted in either of the following ways:
-      - `:path/to/norg/file:` relative to the file which contains this link
-      - `:/path/from/root:` absolute w.r.t. the entire filesystem
-      - `:~/path/from/user/home:` relative to the user's home directory (e.g. `/home/user` on Linux machines)
-      - `:../path/to/norg/file:` these paths also understand `../`
-      - `:$/path/from/current/workspace:` relative to current workspace root
-      - `:$gtd/path/in/gtd/workspace:` relative to `gtd`-workspace root
-
-      (All of the above can also use `@...` instead of `:...:` when linking to non-norg files.)
-
-    There are multiple ways of using links.
-  *** Pure link location
-      @code norg
-      An inline link to {| my marker}.
-      @end
-      An inline link to {| my marker}.
-
-      The text used for this link can be inferred from the /target/.
-      If it is not a norg-target, this falls back to the URL or filename, etc.
-
-  *** Custom link text
-      @code norg
-      An inline link {| my marker}[with custom text].
-      @end
-      An inline link {| my marker}[with custom text].
-
-      This links to the same marker but uses a custom link text.
-
-  *** Anchors
-      @code norg
-      A link to [our website].
-      
-      [our website]{https://github.com/nvim-neorg/neorg}
-      @end
-      A link to [our website].
-
-      [our website]{https://github.com/nvim-neorg/neorg}
-
-      The standalone link /text/ is called an *anchor declaration*.
-      It requires an *anchor definition* (last line in the code block) which defines where an anchored link points to.
-      This is very useful when you find yourself refering to the same target often.
-
-  *** Link Lists
-=======
     You can also place horizontal lines using two or more underscores like so:
     |example
     __
@@ -408,7 +349,6 @@
     This is in a new row | which got separated by a horizontal line
     And check this out: I can span the columns!
     @end
->>>>>>> a276b38c
 
     Tables will become OP in the future!
 
