--- conflicted
+++ resolved
@@ -435,42 +435,6 @@
         vim.api.nvim_buf_clear_namespace(0, module.private.code_block_namespace, from or 0, -1)
     end,
 
-<<<<<<< HEAD
-    -- @Summary Triggers conceals for the current buffer
-    -- @Description Reads through the user configuration and enables concealing for the current buffer
-    trigger_conceals = function()
-        local conceals = module.config.public.conceals
-
-        -- TODO: requires TS-support for an actual trailing modifier item
-        if conceals.trailing then
-            vim.schedule(function()
-                vim.cmd([[
-                syn match NeorgConcealTrailing /[^\s]\@=\~$/ conceal
-                ]])
-            end)
-        end
-
-        -- TODO: requires TS-support for link modifiers
-        if conceals.link then
-            vim.schedule(function()
-                vim.cmd([[
-                syn region NeorgConcealLink matchgroup=Normal start=":[\*/_\-`]\@=" end="[\*/_\-`]\@<=:" contains=NeorgBold,NeorgItalic,NeorgUnderline,NeorgStrikethrough,NeorgSubscript,NeorgSuperscript,NeorgConcealVerbatim oneline concealends
-                ]])
-            end)
-        end
-    end,
-
-    -- @Summary Clears conceals for the current buffer
-    -- @Description Clears all highlight groups related to the Neorg conceal higlight groups
-    clear_conceals = function()
-        vim.cmd([[
-        silent! syn clear NeorgConcealTrailing
-        silent! syn clear NeorgConcealLink
-        ]])
-    end,
-
-=======
->>>>>>> d25b8c5c
     trigger_completion_levels = function(from)
         from = from or 0
 
@@ -720,14 +684,6 @@
 
     icons = {},
 
-<<<<<<< HEAD
-    conceals = {
-        trailing = true,
-        link = true,
-    },
-
-=======
->>>>>>> d25b8c5c
     dim_code_blocks = true,
 
     folds = {
